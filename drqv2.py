--- conflicted
+++ resolved
@@ -226,21 +226,17 @@
 class DrQV2Agent:
     def __init__(self, obs_shape, action_shape, device, lr, feature_dim,
                  hidden_dim, critic_target_tau, num_expl_steps,
-<<<<<<< HEAD
                  update_every_steps, stddev_schedule, stddev_clip, use_tb,
-                 use_r3m, use_vip, CLOP, use_CycAug):
-=======
-                 update_every_steps, stddev_schedule, stddev_clip, actor_update_delay, use_tb, with_target=False, actor_target_tau=0):
->>>>>>> 5ec68e60
+                 use_r3m, use_vip, CLOP, use_CycAug,
+                 actor_update_delay, with_target=False, actor_target_tau=0):
         self.device = device
-        self.actor_update_delay = actor_update_delay
         self.critic_target_tau = critic_target_tau
         self.update_every_steps = update_every_steps
         self.use_tb = use_tb
         self.num_expl_steps = num_expl_steps
         self.stddev_schedule = stddev_schedule
         self.stddev_clip = stddev_clip
-<<<<<<< HEAD
+        
         self.use_r3m = use_r3m
         self.use_vip = use_vip
         self.clop = CLOP
@@ -249,10 +245,9 @@
         self.aug_padcrop = RandomShiftsAug(pad=4)
         self.aug_padresize = PadResizePlus(highest_pad_strength=16)
         
-=======
         self.with_target = with_target
-
->>>>>>> 5ec68e60
+        self.actor_update_delay = actor_update_delay
+
         # models
         print("CLOP prob:", self.clop)
         print("use CycAug:", self.use_CycAug)
